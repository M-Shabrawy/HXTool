#!/usr/bin/env python
# -*- coding: utf-8 -*-

##########################
### HX REST functions
### Henrik Olsson @FireEye
##########################


try:
	import requests
	from requests.packages.urllib3.exceptions import InsecureRequestWarning
except ImportError:
	print("HXTool requires the 'requests' module, please install it.")
	exit(1)
	
import urllib
import base64
import json
import logging
import datetime
import pickle
import shutil


class HXAPI:
	HX_DEFAULT_PORT = 3000
	HX_MIN_API_VERSION = 2
	
	def __init__(self, hx_host, hx_port = HX_DEFAULT_PORT, headers = None, cookies = None, disable_certificate_verification = True, logger = logging.getLogger(__name__)):
		self.logger = logger

		self.logger.debug('__init__ start.')
		
		self.hx_host = hx_host
		self.logger.debug('hx_host set to %s.', self.hx_host)
		self.hx_port = hx_port
		self.logger.debug('hx_port set to %s.', self.hx_port)
		
		self._session = requests.Session()
		
		if headers:
			self.logger.debug('Appending additional headers passed to __init__')
			self._session.headers.update(headers)
		
		if cookies:
			self.logger.debug('Appending additional cookies passed to __init__')
			self._session.cookies.update(cookies)
		
		if disable_certificate_verification:
			self.logger.info('SSL/TLS certificate verification disabled.')
			self._session.verify = False
			requests.packages.urllib3.disable_warnings(InsecureRequestWarning)
		
		self.hx_user = None
		self.fe_token = None
		self.api_version = self.HX_MIN_API_VERSION
		self.hx_version = [0, 0, 0]
		
		
		self.logger.debug('__init__ complete.')
	
	
	###################
	## Generic functions
	###################
	
	# Mmmm, base64 flavored pickles...
	def serialize(self):
		return base64.b64encode(pickle.dumps(self, pickle.HIGHEST_PROTOCOL))
	
	@staticmethod
	def deserialize(base64_pickle):
		return pickle.loads(base64.b64decode(base64_pickle))
	
	# Loggers don't pickle nicely	
	def __getstate__(self):
		d = self.__dict__.copy()
		if 'logger' in d.keys():
			d['logger'] = d['logger'].name
		return d

	def __setstate__(self, d):
		if 'logger' in d.keys():
			d['logger'] = logging.getLogger(d['logger'])
		self.__dict__.update(d)	

	def build_request(self, url, method = 'GET', data = None, content_type = 'application/json', accept = 'application/json', auth = None):
	
		full_url = "https://{0}:{1}{2}".format(self.hx_host, self.hx_port, url)
		self.logger.debug('Full URL is: %s', full_url)
		
		self.logger.debug('Creating request.')
		request = requests.Request(method = method, url = full_url, data = data, auth = auth)
		self.logger.debug('HTTP method set to: %s', request.method)
		
		request.headers['Accept'] = accept
		self.logger.debug('Accept header set to: %s', accept)
		
		if method != 'GET' and method != 'DELETE':
			request.headers['Content-Type'] = content_type
			self.logger.debug('HTTP method is not GET or DELETE, Content-Type header set to: %s', content_type)
			
		self.logger.debug('Request created, returning.')
		return self._session.prepare_request(request)

	def build_api_route(self, api_endpoint, min_api_version = None):
		if not min_api_version:
			min_api_version = self.api_version
		return '/hx/api/v{0}/{1}'.format(min_api_version, api_endpoint)
		
	def handle_response(self, request, multiline_json = False, stream = False):
		
		response = None
		response_data = None
		
		try:
			response = self._session.send(request, stream = stream)

			if not response.ok:
				response.raise_for_status()

			content_type = response.headers.get('Content-Type')
			if content_type:
				if 'json' in content_type:
					if multiline_json:
						response_data = [json.loads(_) for _ in response.iter_lines(decode_unicode = True) if _.startswith(b'{')]
					else:
						response_data = response.json()
				elif 'text' in content_type:
					response_data = response.text
			else:
				response_data = response.content
					
			return(True, response.status_code, response_data, response.headers)	
		except (requests.HTTPError, requests.ConnectionError) as e:
			response_code = None
			if e.response:
				response_code = e.response.status_code
			return(False, response_code, e, None)
		
		

	def set_token(self, token):
		self.logger.debug('set_token called')
		
		timestamp = str(datetime.datetime.utcnow())
		if token:
			self.fe_token = {'token' : token, 'grant_timestamp' : timestamp, 'last_use_timestamp' : timestamp}
			# Add the token header to the requests Session
			self._session.headers['X-FeApi-Token'] = token
		else:
			self.fe_token = None
		
	def get_token(self, update_last_use_timestamp = True):
		self.logger.debug("get_token called, update_last_use_timestamp=%s", update_last_use_timestamp)
		
		if not self.fe_token:
			self.logger.debug("fe_token is empty.")
		elif update_last_use_timestamp:
			self.fe_token['last_use_timestamp'] = str(datetime.datetime.utcnow())

		return(self.fe_token)
	
	def _set_version(self):
		
		(ret, response_code, response_data) = self.restGetControllerVersion()
		if ret:
			version_string = response_data['data']['msoVersion']
			self.hx_version = [int(v) for v in version_string.split('.')]
			# TODO: this should be made into a dict
			if self.hx_version[0] == 2:
				self.api_version = 1
			elif self.hx_version[0] == 3:
				if self.hx_version[1] < 3:
					self.api_version = 2
				else:
					self.api_version = 3
	
	###################
	## Generic GET
	###################
	def restGetUrl(self, url, method = 'GET'):

		request = self.build_request(url, method = method)
		(ret, response_code, response_data, response_headers) = handle_response(request)
		
		return(ret, response_code, response_data)

	###################
	## Authentication
	###################

	# Authenticate and return X-FeApi-Token
	# A response code of 204 means that the
	# authentication request was sucessful.
	# A response code of 401 means that the
	# authentication request failed.
	# See page 47 in the API guide
	def restLogin(self, hx_api_username, hx_api_password):
	
		request = self.build_request(self.build_api_route('token', min_api_version = 1), auth = (hx_api_username, hx_api_password))

		(ret, response_code, response_data, response_headers) = self.handle_response(request)
		
		if ret and response_code == 204:
			self.logger.debug('Token granted.')
			self.set_token(response_headers.get('X-FeApi-Token'))
			self.hx_user = hx_api_username
			self._set_version()
		
		return(ret, response_code, response_data)

	# Logout
	# 204 = Success
	# 304 = Failed due to missing API token
	# See page 746 of the API guide
	def restLogout(self):

		request = self.build_request(self.build_api_route('token', min_api_version = 1), method = 'DELETE')
		(ret, response_code, response_data, response_headers) = self.handle_response(request)
		
		self.logger.debug('Setting token to None.')
		self.set_token(None)
		
		return(ret, response_code, response_data)
		
	# Session expire after 15 minutes of inactivity
	# or 2.5 hours, whichever comes first.
	# See page 47 of the API guide
	def restIsSessionValid(self):
		
		current_token = self.get_token(update_last_use_timestamp=False)
		if current_token:
			last_use_delta = (datetime.datetime.utcnow() - datetime.datetime.strptime(current_token['last_use_timestamp'], '%Y-%m-%d %H:%M:%S.%f')).seconds / 60
			grant_time_delta = (datetime.datetime.utcnow() - datetime.datetime.strptime(current_token['grant_timestamp'], '%Y-%m-%d %H:%M:%S.%f')).seconds / 60
			return(last_use_delta < 15 and grant_time_delta < 150) 
		else:
			return(False)
			
			
	def restGetControllerVersion(self):

		request = self.build_request(self.build_api_route('version', min_api_version = 1))
		(ret, response_code, response_data, response_headers) = self.handle_response(request)
		
		return(ret, response_code, response_data)


	
	## Indicators
	#############

	# List indicator categories
	def restListIndicatorCategories(self):

		request = self.build_request(self.build_api_route('indicator_categories'))
		(ret, response_code, response_data, response_headers) = self.handle_response(request)
		
		return(ret, response_code, response_data)

	# List all IOCs
	def restListIndicators(self, limit=10000):

		request = self.build_request(self.build_api_route('indicators?limit={0}'.format(limit)))
		(ret, response_code, response_data, response_headers) = self.handle_response(request)
		
		return(ret, response_code, response_data)


	# Add a new condition
	def restAddCondition(self, ioc_category, ioc_guid, condition_class, condition_data):

		request = self.build_request(self.build_api_route('indicators/{0}/{1}/conditions/{2}'.format(ioc_category, ioc_guid, condition_class)), method = 'POST', data = condition_data)
		(ret, response_code, response_data, response_headers) = self.handle_response(request)
		
		return(ret, response_code, response_data)

	# Add a new indicator
	def restAddIndicator(self, create_user, display_name, platforms, ioc_category):

		data = json.dumps({"create_text" : create_user, "display_name" : display_name, "platforms" : platforms})
		
		request = self.build_request(self.build_api_route('indicators/{0}'.format(ioc_category)), method = 'POST', data = data)
		(ret, response_code, response_data, response_headers) = self.handle_response(request)
		
		return(ret, response_code, response_data)

	# Submit a new category
	def restCreateCategory(self, category_name):

		request = self.build_request(self.build_api_route('indicator_categories/{0}'.format(category_name)), method = 'PUT', data = '{}')
		request.add_header('If-None-Match', '*')
		
		(ret, response_code, response_data, response_headers) = self.handle_response(request)
		
		return(ret, response_code, response_data)

	# Grab conditions from an indicator
	def restGetCondition(self, ioc_category, ioc_uri, condition_class, limit=10000):

		request = self.build_request(self.build_api_route('indicators/{0}/{1}/conditions/{2}?limit={3}'.format(ioc_category, ioc_uri, condition_class, limit)))
		(ret, response_code, response_data, response_headers) = self.handle_response(request)
		
		return(ret, response_code, response_data)

	# List all indicators
	def restListIndicators(self, limit=10000):

		request = self.build_request(self.build_api_route('indicators?limit={0}'.format(limit)))
		(ret, response_code, response_data, response_headers) = self.handle_response(request)
		
		return(ret, response_code, response_data)

	# Get indicator based on condition
	def restGetIndicatorFromCondition(self, condition_id):

		request = self.build_request(self.build_api_route('conditions/{0}/indicators'.format(condition_id)))
		(ret, response_code, response_data, response_headers) = self.handle_response(request)
		
		return(ret, response_code, response_data)

	# Delete an indicator by name
	def restDeleteIndicator(self, ioc_category, ioc_name):
		
		request = self.build_request(self.build_api_route('indicators/{0}/{1}'.format(ioc_category, ioc_name)), method = 'DELETE')
		(ret, response_code, response_data, response_headers) = self.handle_response(request)
		
		return(ret, response_code, response_data)

	def restGetConditionDetails(self, condition_id):
	
		request = self.build_request(self.build_api_route('conditions/{0}'.format(condition_id)))
		(ret, response_code, response_data, response_headers) = self.handle_response(request)
		
		return(ret, response_code, response_data)
	

	## Acquisitions
	###############

	# Acquire triage
	def restAcquireTriage(self, agent_id, timestamp = False):

		data = '{}'
		if timestamp:
			data = json.dumps({'req_timestamp' : timestamp})

<<<<<<< HEAD
		request = self.build_request(self.build_api_route('hosts/{0}/triages'.format(agent_id)), data = data, method = 'POST')
=======
		request = self.build_request(self.build_api_route('hosts/{0}/triages'.format(agent_id)), method = 'POST', data = data)
>>>>>>> 5f9217ed
		(ret, response_code, response_data, response_headers) = self.handle_response(request)
		
		return(ret, response_code, response_data)

	# Acquire file
	def restAcquireFile(self, agent_id, path, filename, mode = True):

		# Mode = True = API mode
		# Mode = False = RAW mode
	
		data = json.dumps({'req_path' : path, 'req_filename' : filename, 'req_use_api' : mode})
		
		request = self.build_request(self.build_api_route('hosts/{0}/files'.format(agent_id)), method = 'POST', data = data)
		(ret, response_code, response_data, response_headers) = self.handle_response(request)
		
		return(ret, response_code, response_data)

	def restNewAcquisition(self, agent_id, scriptname, script):

		data = json.dumps({'name' : scriptname, 'script' : {'b64' : base64.b64encode(script)}})
		
		request = self.build_request(self.build_api_route('hosts/{0}/live'.format(agent_id)), method = 'POST', data = data)
		(ret, response_code, response_data, response_headers) = self.handle_response(request)
		
		return(ret, response_code, response_data)
		
	# List Bulk Acquisitions
	def restListBulkAcquisitions(self, limit=10000):

		request = self.build_request(self.build_api_route('acqs/bulk?limit={0}'.format(limit)))
		(ret, response_code, response_data, response_headers) = self.handle_response(request)
		return(ret, response_code, response_data)


	# List hosts in Bulk acquisition
	def restListBulkHosts(self, bulk_id, limit=10000):

		request = self.build_request(self.build_api_route('acqs/bulk/{0}/hosts?limit={1}'.format(bulk_id, limit)))
		(ret, response_code, response_data, response_headers) = self.handle_response(request)
		
		return(ret, response_code, response_data)

	# Get the status of a bulk acquisition for a single host	
	def restGetBulkHost(self, bulk_id, host_id):

		request = self.build_request(self.build_api_route('acqs/bulk/{0}/hosts/{1}'.format(bulk_id, host_id)))
		(ret, response_code, response_data, response_headers) = self.handle_response(request)
		
		return(ret, response_code, response_data)
		
	# Get Bulk acquistion detail
	def restGetBulkDetails(self, bulk_id):

		request = self.build_request(self.build_api_route('acqs/bulk/{0}'.format(bulk_id)))
		(ret, response_code, response_data, response_headers) = self.handle_response(request)
		
		return(ret, response_code, response_data)


	# Download bulk data
	def restDownloadFile(self, url, destination_file_path = None):

		request = self.build_request(url, accept = 'application/octet-stream')
		try:
			response = self._session.send(request, stream = True)
			
			if destination_file_path: 
				with open(destination_file_path, 'wb') as f:
					shutil.copyfileobj(response.raw, f)
				return(True, response.status_code, None)	
			else:
				return(True, response.status_code, response.raw)
				
		except (requests.HTTPError, requests.ConnectionError) as e:
			response_code = None
			if e.response:
				response_code = e.response.status_code
			return(False, response_code, e)
			
	# Delete bulk acquisition file		
	def restDeleteFile(self, url):
		
		request = self.build_request(self.build_api_route(url), method = 'DELETE')
		(ret, response_code, response_data, response_headers) = self.handle_response(request)
		
		return(ret, response_code, response_data)

<<<<<<< HEAD
	# New Bulk acquisition
	def restNewBulkAcq(self, script, hostset_id = None, hosts = None, comment = None, platforms = '*'):
=======
	def restDownloadGeneric(self, url):

		request = self.build_request(url, accept = 'application/octet-stream')
		(ret, response_code, response_data, response_headers) = self.handle_response(request)
		
		return(ret, response_code, response_data)

	# New Bulk acquisition
	def restNewBulkAcq(self, script, host_set):

		data = json.dumps({'host_set' : {'_id' : int(host_set)}, 'script' : {'b64' : base64.b64encode(script)}})
>>>>>>> 5f9217ed
		
		script = base64.b64encode(script).decode('ascii')
	
		data = {'scripts' : [{'platform' : platforms, 'b64' : script}]}
		if hostset_id:
			data['host_set'] = {'_id' : hostset_id}
		elif hosts:
			data['hosts'] = hosts
			
		if comment:
			data['comment'] = comment
	
		request = self.build_request(self.build_api_route('acqs/bulk'), method = 'POST', data = json.dumps(data))
		(ret, response_code, response_data, response_headers) = self.handle_response(request)
		
		return(ret, response_code, response_data)

	# List normal acquisitions
	def restListAcquisitions(self):

		request = self.build_request(self.build_api_route('acqs'))
		(ret, response_code, response_data, response_headers) = self.handle_response(request)
		
		return(ret, response_code, response_data)

	def restListFileAcquisitionsHost(self, host_id):

		request = self.build_request(self.build_api_route('hosts/{0}/files'.format(host_id)))
		(ret, response_code, response_data, response_headers) = self.handle_response(request)
		
		return(ret, response_code, response_data)

	def restListTriageAcquisitionsHost(self, host_id):

		request = self.build_request(self.build_api_route('hosts/{0}/triages'.format(host_id)))
		(ret, response_code, response_data, response_headers) = self.handle_response(request)
		
		return(ret, response_code, response_data)

	def restListDataAcquisitionsHost(self, host_id):

		request = self.build_request(self.build_api_route('hosts/{0}/live'.format(host_id)))
		(ret, response_code, response_data, response_headers) = self.handle_response(request)
		
		return(ret, response_code, response_data)

		
	# List file acquisitions
	def restListFileaq(self, limit=10000):

		request = self.build_request(self.build_api_route('acqs/files?limit={0}'.format(limit)))
		(ret, response_code, response_data, response_headers) = self.handle_response(request)
		
		return(ret, response_code, response_data)

	def restListTriages(self, limit=10000):

		request = self.build_request(self.build_api_route('acqs/triages?limit={0}'.format(limit)))
		(ret, response_code, response_data, response_headers) = self.handle_response(request)
		
		return(ret, response_code, response_data)

	#######################
	## Enterprise Search ##
	#######################

	def restListSearches(self):

		request = self.build_request(self.build_api_route('searches'))
		(ret, response_code, response_data, response_headers) = self.handle_response(request)
		
		return(ret, response_code, response_data)


	def restSubmitSweep(self, indicator, host_set):
		
		indicator = base64.b64encode(indicator).decode('ascii')
		
		data = json.dumps({'indicator' : indicator, 'host_set' : {'_id' : int(host_set)}})
		
		request = self.build_request(self.build_api_route('searches'), method = 'POST', data = data)
		(ret, response_code, response_data, response_headers) = self.handle_response(request)
		
		return(ret, response_code, response_data)

	def restCancelJob(self, path, id):

		request = self.build_request(self.build_api_route('{0}/{1}/actions/stop'.format(path, id)), method = 'POST')
		(ret, response_code, response_data, response_headers) = self.handle_response(request)
		
		return(ret, response_code, response_data)

	def restDeleteJob(self, path, id):

		request = self.build_request(self.build_api_route('{0}/{1}'.format(path, id)), method = 'DELETE')
		(ret, response_code, response_data, response_headers) = self.handle_response(request)
		
		return(ret, response_code, response_data)
		
	def restGetSearchHosts(self, search_id):

		request = self.build_request(self.build_api_route('searches/{0}/hosts?errors=true'.format(search_id)))
		(ret, response_code, response_data, response_headers) = self.handle_response(request)
		
		return(ret, response_code, response_data)

	def restGetSearchResults(self, search_id):

		request = self.build_request(self.build_api_route('searches/{0}/results'.format(search_id)))
		(ret, response_code, response_data, response_headers) = self.handle_response(request)
		
		return(ret, response_code, response_data)


	##########
	# Alerts #
	##########

	def restGetAlertID(self, alert_id):

		request = self.build_request(self.build_api_route('alerts/{0}'.format(alert_id)))
		(ret, response_code, response_data, response_headers) = self.handle_response(request)
		
		return(ret, response_code, response_data)

	def restGetAlerts(self, limit):

		request = self.build_request(self.build_api_route('alerts?sort=reported_at+desc&limit={0}'.format(limit)))
		(ret, response_code, response_data, response_headers) = self.handle_response(request)
		
		return(ret, response_code, response_data)

	# NOTE: this function does not return data in the usual way, the response is a list of alerts
	def restGetAlertsHost(self, agent_id):
	
		data = json.dumps({'agent._id' : [agent_id]})
	
		request = self.build_request(self.build_api_route('alerts/filter'), method = 'POST', data = data)
		(ret, response_code, response_data, response_headers) = self.handle_response(request, multiline_json = True)
		
		if ret:
			from operator import itemgetter
			sorted_alert_list = sorted(response_data, key=itemgetter('reported_at'), reverse=True);
			return(True, response_code, sorted_alert_list)
		
		else:
			return(ret, response_code, response_data)
		
	# NOTE: this function does not return data in the usual way, the response is a list of alerts
	def restGetAlertsTime(self, start_date, end_date):

		data = json.dumps({'event_at' : 
							{'min' : '{0}T00:00:00.000Z'.format(start_date), 
							'max' : '{0}T23:59:59.999Z'.format(end_date)}
						})
							
		request = self.build_request(self.build_api_route('alerts/filter'), method = 'POST', data = data)
		
		(ret, response_code, response_data, response_headers) = self.handle_response(request, multiline_json = True)
		
		if ret:
			from operator import itemgetter
			sorted_alert_list = sorted(response_data, key=itemgetter('reported_at'), reverse=True);
			return(True, response_code, sorted_alert_list)
		
		else:
			return(ret, response_code, response_data)
			


	########
	# Hosts
	########
		
	def restListHosts(self, limit=100000):

		request = self.build_request(self.build_api_route('hosts?limit={0}'.format(limit)))
		(ret, response_code, response_data, response_headers) = self.handle_response(request)
		
		return(ret, response_code, response_data)

	def restDeleteHostByID(self, agent_id):
		
		request = self.build_request(self.build_api_route('hosts/{0}'.format(agent_id)), method = 'DELETE')
		(ret, response_code, response_data, response_headers) = self.handle_response(request)
		
		return(ret, response_code, response_data)
		
	def restFindHostsBySearchString(self, search_string):

<<<<<<< HEAD
		request = self.build_request(self.build_api_route('hosts?search={0}'.format(urllib.quote_plus(search_string))))
=======
		request = self.build_request(self.build_api_route('hosts?limit=1000&search={0}'.format(urllib.quote(string))))
>>>>>>> 5f9217ed
		(ret, response_code, response_data, response_headers) = self.handle_response(request)
		
		return(ret, response_code, response_data)

	def restGetHostSummary(self, host_id):

		request = self.build_request(self.build_api_route('hosts/{0}'.format(host_id)))
		(ret, response_code, response_data, response_headers) = self.handle_response(request)
		
		return(ret, response_code, response_data)
		
	def restGetHostSysinfo(self, host_id):

		request = self.build_request(self.build_api_route('hosts/{0}/sysinfo'.format(host_id)))
		(ret, response_code, response_data, response_headers) = self.handle_response(request)
		
		return(ret, response_code, response_data)


	def restGetContainmentStatus(self, host_id):
	
		request = self.build_request(self.build_api_route('hosts/{0}/containment'.format(host_id)))
		(ret, response_code, response_data, response_headers) = self.handle_response(request)
		
		return(ret, response_code, response_data)
	
	def restRequestContainment(self, host_id):
	
		request = self.build_request(self.build_api_route('hosts/{0}/containment'.format(host_id)), method = 'POST')
		(ret, response_code, response_data, response_headers) = self.handle_response(request)
		
		return(ret, response_code, response_data)

	def restApproveContainment(self, host_id):
	
		data = json.dumps({'state' : 'contain'})
	
		request = self.build_request(self.build_api_route('hosts/{0}/containment'.format(host_id)), method = 'PATCH', data = data)
		(ret, response_code, response_data, response_headers) = self.handle_response(request)
		
		return(ret, response_code, response_data)

	def restRemoveContainment(self, host_id):
	
		request = self.build_request(self.build_api_route('hosts/{0}/containment'.format(host_id)), method = 'DELETE')
		(ret, response_code, response_data, response_headers) = self.handle_response(request)
		
		return(ret, response_code, response_data)
		
	###########
	# Host Sets
	###########
		
	def restListHostsets(self, limit=100000):

		request = self.build_request(self.build_api_route('host_sets?limit=100000'.format(limit)))
		(ret, response_code, response_data, response_headers) = self.handle_response(request)
		
		return(ret, response_code, response_data)
		
	def restListHostsInHostset(self, host_set_id):

		request = self.build_request(self.build_api_route('host_sets/{0}/hosts'.format(host_set_id)))
		(ret, response_code, response_data, response_headers) = self.handle_response(request)
		
		return(ret, response_code, response_data)


	##################
	# Config Channels
	##################	
		
	def restCheckAccessCustomConfig(self, limit=1):

		request = self.build_request(self.build_api_route('host_policies/channels?limit={0}'.format(limit)))
		(ret, response_code, response_data, response_headers) = self.handle_response(request)
		
		return(ret, response_code, response_data)
			
	def restListCustomConfigChannels(self, limit=1000):

		request = self.build_request(self.build_api_route('host_policies/channels?limit={0}'.format(limit)))
		(ret, response_code, response_data, response_headers) = self.handle_response(request)
		
		return(ret, response_code, response_data)
	
	def restNewConfigChannel(self, name, description, priority, host_sets, conf):

		myhostsets = []
		for hs in host_sets:
			myhostsets.append({"_id": int(hs)})
		
		try:
			myconf = json.loads(conf)
		except ValueError:
			print("Failed to parse incoming json")
			print(conf)
		
		data = json.dumps({'name' : name, 'description' : description, 'priority' : int(priority), 'host_sets' : myhostsets, 'configuration' : myconf})
		
		request = self.build_request(self.build_api_route('host_policies/channels'), method = 'POST', data = data)
		(ret, response_code, response_data, response_headers) = self.handle_response(request)
		
		return(ret, response_code, response_data)
	
	def restGetConfigChannel(self, channel_id):
		
		request = self.build_request(self.build_api_route('host_policies/channels/{0}'.format(channel_id)))
		(ret, response_code, response_data, response_headers) = self.handle_response(request)
		
		return(ret, response_code, response_data)
		
	def restGetConfigChannelConfiguration(self, channel_id):
		
		request = self.build_request(self.build_api_route('host_policies/channels/{0}.json'.format(channel_id)))
		(ret, response_code, response_data, response_headers) = self.handle_response(request)
		
		return(ret, response_code, response_data)	
	
	def restDeleteConfigChannel(self, channel_id):

		request = self.build_request(self.build_api_route('host_policies/channels/{0}'.format(channel_id)), method = 'DELETE')
		(ret, response_code, response_data, response_headers) = self.handle_response(request)
		
		return(ret, response_code, response_data)
		
			
	####
	# Generic functions
	####
	@staticmethod
	def prettyTime(time=False):
		
		from datetime import datetime

		now = datetime.utcnow()
		if type(time) is int:
			diff = now - datetime.fromtimestamp(time)
		elif isinstance(time,datetime):
			diff = now - time
		elif not time:
			diff = now - now

		second_diff = diff.seconds
		day_diff = diff.days

		if day_diff < 0:
			return ''

		if day_diff == 0:
			if second_diff < 10:
				return "just now"
			if second_diff < 60:
				return str(second_diff) + " seconds ago"
			if second_diff < 120:
				return "a minute ago"
			if second_diff < 3600:
				return str(second_diff / 60) + " minutes ago"
			if second_diff < 7200:
				return "an hour ago"
			if second_diff < 86400:
				return str(second_diff / 3600) + " hours ago"
		if day_diff == 1:
			return "Yesterday"
		if day_diff < 7:
			return str(day_diff) + " days ago"
		if day_diff < 31:
			return str(day_diff / 7) + " weeks ago"
		if day_diff < 365:
			return str(day_diff / 30) + " months ago"
		
		return str(day_diff / 365) + " years ago"

	@staticmethod	
	def gt(dt_str):
		
		dt, _, us= dt_str.partition(".")
		dt = datetime.datetime.strptime(dt, "%Y-%m-%dT%H:%M:%S")
		us = int(us.rstrip("Z"), 10)
		return dt + datetime.timedelta(microseconds=us)
		

			
		<|MERGE_RESOLUTION|>--- conflicted
+++ resolved
@@ -345,12 +345,8 @@
 		data = '{}'
 		if timestamp:
 			data = json.dumps({'req_timestamp' : timestamp})
-
-<<<<<<< HEAD
-		request = self.build_request(self.build_api_route('hosts/{0}/triages'.format(agent_id)), data = data, method = 'POST')
-=======
+			
 		request = self.build_request(self.build_api_route('hosts/{0}/triages'.format(agent_id)), method = 'POST', data = data)
->>>>>>> 5f9217ed
 		(ret, response_code, response_data, response_headers) = self.handle_response(request)
 		
 		return(ret, response_code, response_data)
@@ -438,22 +434,8 @@
 		
 		return(ret, response_code, response_data)
 
-<<<<<<< HEAD
 	# New Bulk acquisition
 	def restNewBulkAcq(self, script, hostset_id = None, hosts = None, comment = None, platforms = '*'):
-=======
-	def restDownloadGeneric(self, url):
-
-		request = self.build_request(url, accept = 'application/octet-stream')
-		(ret, response_code, response_data, response_headers) = self.handle_response(request)
-		
-		return(ret, response_code, response_data)
-
-	# New Bulk acquisition
-	def restNewBulkAcq(self, script, host_set):
-
-		data = json.dumps({'host_set' : {'_id' : int(host_set)}, 'script' : {'b64' : base64.b64encode(script)}})
->>>>>>> 5f9217ed
 		
 		script = base64.b64encode(script).decode('ascii')
 	
@@ -471,6 +453,14 @@
 		
 		return(ret, response_code, response_data)
 
+	def restDownloadGeneric(self, url):
+
+		request = self.build_request(url, accept = 'application/octet-stream')
+		(ret, response_code, response_data, response_headers) = self.handle_response(request)
+		
+		return(ret, response_code, response_data)
+	
+		
 	# List normal acquisitions
 	def restListAcquisitions(self):
 
@@ -642,13 +632,9 @@
 		
 		return(ret, response_code, response_data)
 		
-	def restFindHostsBySearchString(self, search_string):
-
-<<<<<<< HEAD
-		request = self.build_request(self.build_api_route('hosts?search={0}'.format(urllib.quote_plus(search_string))))
-=======
-		request = self.build_request(self.build_api_route('hosts?limit=1000&search={0}'.format(urllib.quote(string))))
->>>>>>> 5f9217ed
+	def restFindHostsBySearchString(self, search_string, limit = 1000):
+	
+		request = self.build_request(self.build_api_route('hosts?limit={0}&search={1}'.format(limit, urllib.quote_plus(search_string))))
 		(ret, response_code, response_data, response_headers) = self.handle_response(request)
 		
 		return(ret, response_code, response_data)
